(* Copyright (C) 2015-2016 Bloomberg Finance L.P.
 *
 * This program is free software: you can redistribute it and/or modify
 * it under the terms of the GNU Lesser General Public License as published by
 * the Free Software Foundation, either version 3 of the License, or
 * (at your option) any later version.
 *
 * In addition to the permissions granted to you by the LGPL, you may combine
 * or link a "work that uses the Library" with a publicly distributed version
 * of this file to produce a combined library or application, then distribute
 * that combined work under the terms of your choosing, with no requirement
 * to comply with the obligations normally placed on you by section 4 of the
 * LGPL version 3 (or the corresponding section of a later version of the LGPL
 * should you choose to use a later version).
 *
 * This program is distributed in the hope that it will be useful,
 * but WITHOUT ANY WARRANTY; without even the implied warranty of
 * MERCHANTABILITY or FITNESS FOR A PARTICULAR PURPOSE.  See the
 * GNU Lesser General Public License for more details.
 *
 * You should have received a copy of the GNU Lesser General Public License
 * along with this program; if not, write to the Free Software
 * Foundation, Inc., 59 Temple Place - Suite 330, Boston, MA 02111-1307, USA. *)


(** A stdlib shipped with BuckleScript

    This stdlib is still in {i beta} status, but we encourage you to try it out and
    provide feedback.

    {b Motivation }

    The motivation of creating such library is to provide BuckleScript users a
    better end-to-end user experience, since the original OCaml stdlib was not
    written with JS platform in mind, below are a list of areas this lib aims to
    improve: {ol
    {- 1. Consistency in name convention: camlCase, and arguments order}
    {- 2. Exception thrown functions are all suffixed with {i Exn}, e.g, {i getExn}}
    {- 3. Better performance and smaller code size running on JS platform}
    }

    {b Name Convention}

    For higher order functions, it will be suffixed {b U} if it takes uncurried
    callback.

    {[
      val forEach  : 'a t -> ('a -> unit) -> unit
      val forEachU : 'a t -> ('a -> unit [\@bs]) -> unit
    ]}

    In general, uncurried version will be faster, but it may be less familiar to
    people who have a background in functional programming.

   {b A special encoding for collection safety}

   When we create a collection library for a custom data type, take {i Set} for
   example, suppose its element type is a pair of ints,
    it needs a custom {i compare} function. However, the {i Set} could not
    just be typed as [ Set.t (int * int) ],
    its customized {i compare} function needs to be
    manifested in the signature, otherwise, if the user create another
    customized {i compare} function, and the two collection would mix which
    would result in runtime error.

    The original OCaml stdlib solved the problem using {i functor} which is a big
    closure in runtime; it makes dead code elimination much harder.
    We introduced a phantom type to solve the problem

    {[
      module Comparable1 = Belt.Id.MakeComparable(struct
        type t = int * int
        let cmp (a0, a1) (b0, b1) =
          match Pervasives.compare a0 b0 with
          | 0 -> Pervasives.compare a1 b1
          | c -> c
      end)

    let mySet1 = Belt.Set.make ~id:(module Comparable1)

    module Comparable2 = Belt.Id.MakeComparable(struct
      type t = int * int
      let cmp (a0, a1) (b0, b1) =
        match Pervasives.compare a0 b0 with
        | 0 -> Pervasives.compare a1 b1
        | c -> c
    end)

    let mySet2 = Belt.Set.make ~id:(module Comparable2)
    ]}

    Here, the compiler would infer [mySet1] and [mySet2] having different type, so
    e.g. a `merge` operation that tries to merge these two sets will correctly fail.

    {[
      val mySet1 : ((int * int), Comparable1.identity) t
      val mySet2 : ((int * int), Comparable2.identity) t
    ]}

    [Comparable1.identity] and [Comparable2.identity] are not the same using our encoding scheme.

    {b Collection Hierarchy}

    In general, we provide a generic collection module, but also create specialized
    modules for commonly used data type, take {i Belt.Set} for example

    {[
      Belt.Set
      Belt.Set.Int
      Belt.Set.String
    ]}

    The specialized module {i Belt.Set.Int}, {i Belt.Set.String} is in general more
    efficient.

    Currently, both {i Belt_Set} and {i Belt.Set} are accessible to users for some
    technical reasons,
    we {b strongly recommend} users stick to qualified import, {i Belt.Sort}, we may hide
    the internal, {i i.e}, {i Belt_Set} in the future

*)

(** {!Belt.Id}

    Provide utilities to create identified comparators or hashes for
    data structures used below.

    It create a unique identifier per module of
    functions so that different data structures with slightly different
    comparison functions won't mix
*)
module Id = Belt_Id

(** {!Belt.Array}

    {b mutable array}: Utilities functions
*)
module Array = Belt_Array

(** {!Belt.SortArray}

    The top level provides some generic sort related utilities.

    It also has two specialized inner modules
    {!Belt.SortArray.Int} and {!Belt.SortArray.String}
*)
module SortArray = Belt_SortArray

(** {!Belt.MutableQueue}

    An FIFO(first in first out) queue data structure
*)
module MutableQueue = Belt_MutableQueue

(** {!Belt.MutableStack}

    An FILO(first in last out) stack data structure
*)
module MutableStack = Belt_MutableStack

(** {!Belt.List}

    Utilities for List data type
*)
module List = Belt_List

(** {!Belt.Range}

    Utilities for a closed range [(from, start)]
*)
module Range = Belt_Range

(** {!Belt.Set}

    The top level provides generic {b immutable} set operations.

    It also has three specialized inner modules
    {!Belt.Set.Int}, {!Belt.Set.String} and

    {!Belt.Set.Dict}: This module separates data from function
    which is more verbose but slightly more efficient

*)
module Set = Belt_Set


(** {!Belt.Map},

    The top level provides generic {b immutable} map operations.

    It also has three specialized inner modules
    {!Belt.Map.Int}, {!Belt.Map.String} and

    {!Belt.Map.Dict}: This module separates data from function
    which  is more verbose but slightly more efficient
*)
module Map = Belt_Map


(** {!Belt.MutableSet}

    The top level provides generic {b mutable} set operations.

    It also has two specialized inner modules
    {!Belt.MutableSet.Int} and {!Belt.MutableSet.String}
*)
module MutableSet = Belt_MutableSet

(** {!Belt.MutableMap}

    The top level provides generic {b mutable} map operations.

    It also has two specialized inner modules
    {!Belt.MutableMap.Int} and {!Belt.MutableMap.String}

*)
module MutableMap = Belt_MutableMap


(** {!Belt.HashSet}

    The top level provides generic {b mutable} hash set operations.

    It also has two specialized inner modules
    {!Belt.HashSet.Int} and {!Belt.HashSet.String}
*)
module HashSet = Belt_HashSet


(** {!Belt.HashMap}

    The top level provides generic {b mutable} hash map operations.

    It also has two specialized inner modules
    {!Belt.HashMap.Int} and {!Belt.HashMap.String}
*)
module HashMap = Belt_HashMap
<<<<<<< HEAD
  
(** {!Belt.Result}
    
    The top level provides generic {b immutable} either operations.
*)

module Result = Belt_Result
=======

  
(** {!Belt.Option}

    Utilities for option data type
*)
module Option = Belt_Option

>>>>>>> 234bc0f8
<|MERGE_RESOLUTION|>--- conflicted
+++ resolved
@@ -235,21 +235,18 @@
     {!Belt.HashMap.Int} and {!Belt.HashMap.String}
 *)
 module HashMap = Belt_HashMap
-<<<<<<< HEAD
+
   
+(** {!Belt.Option}
+
+    Utilities for option data type.
+*)
+module Option = Belt_Option
+
+
 (** {!Belt.Result}
     
-    The top level provides generic {b immutable} either operations.
-*)
-
-module Result = Belt_Result
-=======
-
-  
-(** {!Belt.Option}
-
-    Utilities for option data type
-*)
-module Option = Belt_Option
-
->>>>>>> 234bc0f8
+    Utilities for result data type.
+*)
+
+module Result = Belt_Result